BRANCH ?= main

build:
<<<<<<< HEAD
	@COMMIT=$$(git rev-parse --short $(BRANCH) 2>/dev/null || echo "unknown"); \
	echo "Building branch $(BRANCH) at commit $$COMMIT"; \
	docker compose build \
		--build-arg BRANCH=$(BRANCH) \
		--build-arg COMMIT=$$COMMIT
=======
	docker compose build --no-cache \
		--build-arg BRANCH=$(BRANCH)
>>>>>>> 0110540a

up:
	docker compose up -d

dev: build up
	@echo "✓ Started pullr:$(BRANCH)"

down:
	docker compose down

stop:
	docker compose down<|MERGE_RESOLUTION|>--- conflicted
+++ resolved
@@ -1,16 +1,8 @@
 BRANCH ?= main
 
 build:
-<<<<<<< HEAD
-	@COMMIT=$$(git rev-parse --short $(BRANCH) 2>/dev/null || echo "unknown"); \
-	echo "Building branch $(BRANCH) at commit $$COMMIT"; \
-	docker compose build \
-		--build-arg BRANCH=$(BRANCH) \
-		--build-arg COMMIT=$$COMMIT
-=======
 	docker compose build --no-cache \
 		--build-arg BRANCH=$(BRANCH)
->>>>>>> 0110540a
 
 up:
 	docker compose up -d
