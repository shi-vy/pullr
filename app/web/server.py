from fastapi import FastAPI, WebSocket, Request, Form, WebSocketDisconnect
from fastapi.responses import HTMLResponse, RedirectResponse
from fastapi.templating import Jinja2Templates
from fastapi.staticfiles import StaticFiles
import asyncio
import os
from pathlib import Path

BASE_DIR = Path(__file__).resolve().parent
TEMPLATES_DIR = BASE_DIR / "templates"
STATIC_DIR = BASE_DIR / "static"

app = FastAPI()
templates = Jinja2Templates(directory=str(TEMPLATES_DIR))
app.mount("/static", StaticFiles(directory=str(STATIC_DIR)), name="static")

# These are injected from main.py
torrent_manager = None
logger = None


@app.get("/", response_class=HTMLResponse)
async def dashboard(request: Request):
    torrents = torrent_manager.get_status() if torrent_manager else {}
    return templates.TemplateResponse(
        "index.html",
        {"request": request, "torrents": torrents}
    )


@app.post("/add")
async def add_magnet(magnet: str = Form(...)):
    if torrent_manager:
        torrent_id = torrent_manager.add_magnet(magnet)
        return {"status": "ok", "torrent_id": torrent_id}
    return {"status": "error", "message": "torrent manager not ready"}


@app.websocket("/ws")
async def websocket_endpoint(websocket: WebSocket):
    await websocket.accept()
    try:
        # Wait briefly for torrent_manager to be ready
        await asyncio.sleep(1)

        while True:
            if not torrent_manager:
                await asyncio.sleep(1)
                continue

            data = torrent_manager.get_status()
            await websocket.send_json(data or {"status": "no torrents yet"})
            await asyncio.sleep(2)

    except WebSocketDisconnect:
        if logger:
            logger.info("WebSocket client disconnected.")
    except Exception as e:
        if logger:
            logger.warning(f"WebSocket error: {e}")

@app.post("/select_files/{torrent_id}")
async def select_files(torrent_id: str, files: str = Form(...)):
    """
    Select specific files (comma-separated IDs or 'all') for a torrent.
    """
    try:
        if files == "all":
            torrent_manager.rd.select_torrent_files(torrent_id, ["all"])
        else:
            file_ids = [int(f) for f in files.split(",") if f.strip().isdigit()]
            torrent_manager.rd.select_torrent_files(torrent_id, file_ids)

        if torrent_manager and torrent_id in torrent_manager.torrents:
            torrent = torrent_manager.torrents[torrent_id]
            # Store selected file names for display
            if files == "all":
                torrent.selected_files = [f["name"] for f in torrent.files]
            else:
                file_ids = [int(f) for f in files.split(",") if f.strip().isdigit()]
                torrent.selected_files = [
                    f["name"] for f in torrent.files if f["id"] in file_ids
                ]

        logger.info(f"Selected files {files} for torrent {torrent_id}.")
        return {"status": "ok", "torrent_id": torrent_id, "selected": files}
    except Exception as e:
        logger.error(f"Error selecting files for {torrent_id}: {e}")
        return {"status": "error", "error": str(e)}


@app.get("/version")
async def get_version():
    """Return build metadata for display in the UI."""
<<<<<<< HEAD
    return {
        "branch": os.getenv("BRANCH", "unknown"),
        "commit": os.getenv("COMMIT", "unknown")
    }

@app.get("/", response_class=HTMLResponse)
async def dashboard(request: Request):
    torrents = torrent_manager.get_status() if torrent_manager else {}
    return templates.TemplateResponse(
        "index.html",
        {
            "request": request,
            "torrents": torrents,
            "version": os.getenv("COMMIT", "dev")  # Or use timestamp
        }
    )
=======
    try:
        with open("/app/commit.txt") as f:
            commit = f.read().strip()
    except:
        commit = "unknown"

    try:
        with open("/app/branch.txt") as f:
            branch = f.read().strip()
    except:
        branch = "unknown"

    return {"branch": branch, "commit": commit}
>>>>>>> 0110540a
<|MERGE_RESOLUTION|>--- conflicted
+++ resolved
@@ -92,24 +92,6 @@
 @app.get("/version")
 async def get_version():
     """Return build metadata for display in the UI."""
-<<<<<<< HEAD
-    return {
-        "branch": os.getenv("BRANCH", "unknown"),
-        "commit": os.getenv("COMMIT", "unknown")
-    }
-
-@app.get("/", response_class=HTMLResponse)
-async def dashboard(request: Request):
-    torrents = torrent_manager.get_status() if torrent_manager else {}
-    return templates.TemplateResponse(
-        "index.html",
-        {
-            "request": request,
-            "torrents": torrents,
-            "version": os.getenv("COMMIT", "dev")  # Or use timestamp
-        }
-    )
-=======
     try:
         with open("/app/commit.txt") as f:
             commit = f.read().strip()
@@ -122,5 +104,4 @@
     except:
         branch = "unknown"
 
-    return {"branch": branch, "commit": commit}
->>>>>>> 0110540a
+    return {"branch": branch, "commit": commit}